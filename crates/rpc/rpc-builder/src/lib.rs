--- conflicted
+++ resolved
@@ -38,15 +38,10 @@
 //!     block_executor: BlockExecutor,
 //!     consensus: Consensus,
 //! ) where
-<<<<<<< HEAD
-//!     Provider: FullRpcProvider
+//!     Provider: FullRpcProvider<Transaction = TransactionSigned>
 //!         + AccountReader
 //!         + ChangeSetReader
 //!         + ChainSpecProvider<ChainSpec = ChainSpec>,
-=======
-//!     Provider:
-//!         FullRpcProvider<Transaction = TransactionSigned> + AccountReader + ChangeSetReader,
->>>>>>> 02824da4
 //!     Pool: TransactionPool + Unpin + 'static,
 //!     Network: NetworkInfo + Peers + Clone + 'static,
 //!     Events: CanonStateSubscriptions + Clone + 'static,
@@ -121,15 +116,10 @@
 //!     block_executor: BlockExecutor,
 //!     consensus: Consensus,
 //! ) where
-<<<<<<< HEAD
-//!     Provider: FullRpcProvider
+//!     Provider: FullRpcProvider<Transaction = TransactionSigned>
 //!         + AccountReader
 //!         + ChangeSetReader
 //!         + ChainSpecProvider<ChainSpec = ChainSpec>,
-=======
-//!     Provider:
-//!         FullRpcProvider<Transaction = TransactionSigned> + AccountReader + ChangeSetReader,
->>>>>>> 02824da4
 //!     Pool: TransactionPool + Unpin + 'static,
 //!     Network: NetworkInfo + Peers + Clone + 'static,
 //!     Events: CanonStateSubscriptions + Clone + 'static,
