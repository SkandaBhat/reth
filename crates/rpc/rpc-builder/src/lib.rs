//! Configure reth RPC.
//!
//! This crate contains several builder and config types that allow to configure the selection of
//! [`RethRpcModule`] specific to transports (ws, http, ipc).
//!
//! The [`RpcModuleBuilder`] is the main entrypoint for configuring all reth modules. It takes
//! instances of components required to start the servers, such as provider impls, network and
//! transaction pool. [`RpcModuleBuilder::build`] returns a [`TransportRpcModules`] which contains
//! the transport specific config (what APIs are available via this transport).
//!
//! The [`RpcServerConfig`] is used to assemble and start the http server, ws server, ipc servers,
//! it requires the [`TransportRpcModules`] so it can start the servers with the configured modules.
//!
//! # Examples
//!
//! Configure only an http server with a selection of [`RethRpcModule`]s
//!
//! ```
//! use alloy_consensus::Header;
//! use reth_chainspec::{ChainSpec, ChainSpecProvider};
//! use reth_evm::{execute::BlockExecutorProvider, ConfigureEvm};
//! use reth_network_api::{NetworkInfo, Peers};
//! use reth_primitives::TransactionSigned;
//! use reth_provider::{AccountReader, CanonStateSubscriptions, ChangeSetReader, FullRpcProvider};
//! use reth_rpc::EthApi;
//! use reth_rpc_builder::{
//!     RethRpcModule, RpcModuleBuilder, RpcServerConfig, ServerBuilder, TransportRpcModuleConfig,
//! };
//! use reth_tasks::TokioTaskExecutor;
//! use reth_transaction_pool::TransactionPool;
//!
//! pub async fn launch<Provider, Pool, Network, Events, EvmConfig, BlockExecutor, Consensus>(
//!     provider: Provider,
//!     pool: Pool,
//!     network: Network,
//!     events: Events,
//!     evm_config: EvmConfig,
//!     block_executor: BlockExecutor,
//!     consensus: Consensus,
//! ) where
<<<<<<< HEAD
//!     Provider: FullRpcProvider<Transaction = TransactionSigned>
//!         + AccountReader
//!         + ChangeSetReader
//!         + ChainSpecProvider<ChainSpec = ChainSpec>,
=======
//!     Provider: FullRpcProvider<
//!             Transaction = TransactionSigned,
//!             Block = reth_primitives::Block,
//!             Receipt = reth_primitives::Receipt,
//!         > + AccountReader
//!         + ChangeSetReader,
>>>>>>> 88bde87f
//!     Pool: TransactionPool + Unpin + 'static,
//!     Network: NetworkInfo + Peers + Clone + 'static,
//!     Events:
//!         CanonStateSubscriptions<Primitives = reth_primitives::EthPrimitives> + Clone + 'static,
//!     EvmConfig: ConfigureEvm<Header = Header>,
//!     BlockExecutor: BlockExecutorProvider,
//!     Consensus: reth_consensus::Consensus + Clone + 'static,
//! {
//!     // configure the rpc module per transport
//!     let transports = TransportRpcModuleConfig::default().with_http(vec![
//!         RethRpcModule::Admin,
//!         RethRpcModule::Debug,
//!         RethRpcModule::Eth,
//!         RethRpcModule::Web3,
//!     ]);
//!     let transport_modules = RpcModuleBuilder::new(
//!         provider,
//!         pool,
//!         network,
//!         TokioTaskExecutor::default(),
//!         events,
//!         evm_config,
//!         block_executor,
//!         consensus,
//!     )
//!     .build(transports, Box::new(EthApi::with_spawner));
//!     let handle = RpcServerConfig::default()
//!         .with_http(ServerBuilder::default())
//!         .start(&transport_modules)
//!         .await;
//! }
//! ```
//!
//! Configure a http and ws server with a separate auth server that handles the `engine_` API
//!
//!
//! ```
//! use alloy_consensus::Header;
//! use reth_chainspec::{ChainSpec, ChainSpecProvider};
//! use reth_engine_primitives::EngineTypes;
//! use reth_evm::{execute::BlockExecutorProvider, ConfigureEvm};
//! use reth_network_api::{NetworkInfo, Peers};
//! use reth_primitives::TransactionSigned;
//! use reth_provider::{AccountReader, CanonStateSubscriptions, ChangeSetReader, FullRpcProvider};
//! use reth_rpc::EthApi;
//! use reth_rpc_api::EngineApiServer;
//! use reth_rpc_builder::{
//!     auth::AuthServerConfig, RethRpcModule, RpcModuleBuilder, RpcServerConfig,
//!     TransportRpcModuleConfig,
//! };
//! use reth_rpc_layer::JwtSecret;
//! use reth_tasks::TokioTaskExecutor;
//! use reth_transaction_pool::TransactionPool;
//! use tokio::try_join;
//!
//! pub async fn launch<
//!     Provider,
//!     Pool,
//!     Network,
//!     Events,
//!     EngineApi,
//!     EngineT,
//!     EvmConfig,
//!     BlockExecutor,
//!     Consensus,
//! >(
//!     provider: Provider,
//!     pool: Pool,
//!     network: Network,
//!     events: Events,
//!     engine_api: EngineApi,
//!     evm_config: EvmConfig,
//!     block_executor: BlockExecutor,
//!     consensus: Consensus,
//! ) where
<<<<<<< HEAD
//!     Provider: FullRpcProvider<Transaction = TransactionSigned>
//!         + AccountReader
//!         + ChangeSetReader
//!         + ChainSpecProvider<ChainSpec = ChainSpec>,
=======
//!     Provider: FullRpcProvider<
//!             Transaction = TransactionSigned,
//!             Block = reth_primitives::Block,
//!             Receipt = reth_primitives::Receipt,
//!         > + AccountReader
//!         + ChangeSetReader,
>>>>>>> 88bde87f
//!     Pool: TransactionPool + Unpin + 'static,
//!     Network: NetworkInfo + Peers + Clone + 'static,
//!     Events:
//!         CanonStateSubscriptions<Primitives = reth_primitives::EthPrimitives> + Clone + 'static,
//!     EngineApi: EngineApiServer<EngineT>,
//!     EngineT: EngineTypes,
//!     EvmConfig: ConfigureEvm<Header = Header>,
//!     BlockExecutor: BlockExecutorProvider,
//!     Consensus: reth_consensus::Consensus + Clone + 'static,
//! {
//!     // configure the rpc module per transport
//!     let transports = TransportRpcModuleConfig::default().with_http(vec![
//!         RethRpcModule::Admin,
//!         RethRpcModule::Debug,
//!         RethRpcModule::Eth,
//!         RethRpcModule::Web3,
//!     ]);
//!     let builder = RpcModuleBuilder::new(
//!         provider,
//!         pool,
//!         network,
//!         TokioTaskExecutor::default(),
//!         events,
//!         evm_config,
//!         block_executor,
//!         consensus,
//!     );
//!
//!     // configure the server modules
//!     let (modules, auth_module, _registry) =
//!         builder.build_with_auth_server(transports, engine_api, Box::new(EthApi::with_spawner));
//!
//!     // start the servers
//!     let auth_config = AuthServerConfig::builder(JwtSecret::random()).build();
//!     let config = RpcServerConfig::default();
//!
//!     let (_rpc_handle, _auth_handle) =
//!         try_join!(config.start(&modules), auth_module.start_server(auth_config),).unwrap();
//! }
//! ```

#![doc(
    html_logo_url = "https://raw.githubusercontent.com/paradigmxyz/reth/main/assets/reth-docs.png",
    html_favicon_url = "https://avatars0.githubusercontent.com/u/97369466?s=256",
    issue_tracker_base_url = "https://github.com/paradigmxyz/reth/issues/"
)]
#![cfg_attr(not(test), warn(unused_crate_dependencies))]
#![cfg_attr(docsrs, feature(doc_cfg, doc_auto_cfg))]

use std::{
    collections::HashMap,
    fmt::Debug,
    net::{Ipv4Addr, SocketAddr, SocketAddrV4},
    sync::Arc,
    time::{Duration, SystemTime, UNIX_EPOCH},
};

use crate::{auth::AuthRpcModule, error::WsHttpSamePortError, metrics::RpcRequestMetrics};
use alloy_consensus::Header;
use error::{ConflictingModules, RpcError, ServerKind};
use eth::DynEthApiBuilder;
use http::{header::AUTHORIZATION, HeaderMap};
use jsonrpsee::{
    core::RegisterMethodError,
    server::{
        middleware::rpc::{RpcService, RpcServiceT},
        AlreadyStoppedError, IdProvider, RpcServiceBuilder, ServerHandle,
    },
    Methods, RpcModule,
};
use reth_chainspec::EthereumHardforks;
use reth_consensus::Consensus;
use reth_engine_primitives::EngineTypes;
use reth_evm::{execute::BlockExecutorProvider, ConfigureEvm};
use reth_network_api::{noop::NoopNetwork, NetworkInfo, Peers};
use reth_primitives::EthPrimitives;
use reth_provider::{
    AccountReader, BlockReader, CanonStateSubscriptions, ChainSpecProvider, ChangeSetReader,
    EvmEnvProvider, FullRpcProvider, ReceiptProvider, StateProviderFactory,
};
use reth_rpc::{
    AdminApi, DebugApi, EngineEthApi, EthBundle, NetApi, OtterscanApi, RPCApi, RethApi, TraceApi,
    TxPoolApi, ValidationApi, ValidationApiConfig, Web3Api,
};
use reth_rpc_api::servers::*;
use reth_rpc_eth_api::{
    helpers::{Call, EthApiSpec, EthTransactions, LoadPendingBlock, TraceExt},
    EthApiServer, EthApiTypes, FullEthApiServer, RpcBlock, RpcReceipt, RpcTransaction,
};
use reth_rpc_eth_types::{EthConfig, EthStateCache, EthSubscriptionIdProvider};
use reth_rpc_layer::{AuthLayer, Claims, CompressionLayer, JwtAuthValidator, JwtSecret};
use reth_tasks::{pool::BlockingTaskGuard, TaskSpawner, TokioTaskExecutor};
use reth_transaction_pool::{noop::NoopTransactionPool, TransactionPool};
use serde::{Deserialize, Serialize};
use tower::Layer;
use tower_http::cors::CorsLayer;

pub use cors::CorsDomainError;

// re-export for convenience
pub use jsonrpsee::server::ServerBuilder;
pub use reth_ipc::server::{
    Builder as IpcServerBuilder, RpcServiceBuilder as IpcRpcServiceBuilder,
};
pub use reth_rpc_server_types::{constants, RethRpcModule, RpcModuleSelection};
pub use tower::layer::util::{Identity, Stack};

/// Auth server utilities.
pub mod auth;

/// RPC server utilities.
pub mod config;

/// Cors utilities.
mod cors;

/// Rpc error utilities.
pub mod error;

/// Eth utils
pub mod eth;
pub use eth::EthHandlers;

// Rpc server metrics
mod metrics;
pub use metrics::{MeteredRequestFuture, RpcRequestMetricsService};

// Rpc rate limiter
pub mod rate_limiter;

/// Convenience function for starting a server in one step.
#[allow(clippy::too_many_arguments)]
pub async fn launch<Provider, Pool, Network, Tasks, Events, EvmConfig, EthApi, BlockExecutor>(
    provider: Provider,
    pool: Pool,
    network: Network,
    module_config: impl Into<TransportRpcModuleConfig>,
    server_config: impl Into<RpcServerConfig>,
    executor: Tasks,
    events: Events,
    evm_config: EvmConfig,
    eth: DynEthApiBuilder<Provider, Pool, EvmConfig, Network, Tasks, Events, EthApi>,
    block_executor: BlockExecutor,
    consensus: Arc<dyn Consensus>,
) -> Result<RpcServerHandle, RpcError>
where
    Provider: FullRpcProvider<Block = reth_primitives::Block, Receipt = reth_primitives::Receipt>
        + AccountReader
        + ChangeSetReader,
    Pool: TransactionPool + 'static,
    Network: NetworkInfo + Peers + Clone + 'static,
    Tasks: TaskSpawner + Clone + 'static,
    Events: CanonStateSubscriptions<Primitives = EthPrimitives> + Clone + 'static,
    EvmConfig: ConfigureEvm<Header = alloy_consensus::Header>,
    EthApi: FullEthApiServer,
    BlockExecutor: BlockExecutorProvider,
{
    let module_config = module_config.into();
    server_config
        .into()
        .start(
            &RpcModuleBuilder::new(
                provider,
                pool,
                network,
                executor,
                events,
                evm_config,
                block_executor,
                consensus,
            )
            .build(module_config, eth),
        )
        .await
}

/// A builder type to configure the RPC module: See [`RpcModule`]
///
/// This is the main entrypoint and the easiest way to configure an RPC server.
#[derive(Debug, Clone)]
pub struct RpcModuleBuilder<
    Provider,
    Pool,
    Network,
    Tasks,
    Events,
    EvmConfig,
    BlockExecutor,
    Consensus,
> {
    /// The Provider type to when creating all rpc handlers
    provider: Provider,
    /// The Pool type to when creating all rpc handlers
    pool: Pool,
    /// The Network type to when creating all rpc handlers
    network: Network,
    /// How additional tasks are spawned, for example in the eth pubsub namespace
    executor: Tasks,
    /// Provides access to chain events, such as new blocks, required by pubsub.
    events: Events,
    /// Defines how the EVM should be configured before execution.
    evm_config: EvmConfig,
    /// The provider for getting a block executor that executes blocks
    block_executor: BlockExecutor,
    /// The consensus implementation.
    consensus: Consensus,
}

// === impl RpcBuilder ===

impl<Provider, Pool, Network, Tasks, Events, EvmConfig, BlockExecutor, Consensus>
    RpcModuleBuilder<Provider, Pool, Network, Tasks, Events, EvmConfig, BlockExecutor, Consensus>
{
    /// Create a new instance of the builder
    #[allow(clippy::too_many_arguments)]
    pub const fn new(
        provider: Provider,
        pool: Pool,
        network: Network,
        executor: Tasks,
        events: Events,
        evm_config: EvmConfig,
        block_executor: BlockExecutor,
        consensus: Consensus,
    ) -> Self {
        Self { provider, pool, network, executor, events, evm_config, block_executor, consensus }
    }

    /// Configure the provider instance.
    pub fn with_provider<P>(
        self,
        provider: P,
    ) -> RpcModuleBuilder<P, Pool, Network, Tasks, Events, EvmConfig, BlockExecutor, Consensus>
    where
        P: BlockReader + StateProviderFactory + EvmEnvProvider + 'static,
    {
        let Self { pool, network, executor, events, evm_config, block_executor, consensus, .. } =
            self;
        RpcModuleBuilder {
            provider,
            network,
            pool,
            executor,
            events,
            evm_config,
            block_executor,
            consensus,
        }
    }

    /// Configure the transaction pool instance.
    pub fn with_pool<P>(
        self,
        pool: P,
    ) -> RpcModuleBuilder<Provider, P, Network, Tasks, Events, EvmConfig, BlockExecutor, Consensus>
    where
        P: TransactionPool + 'static,
    {
        let Self {
            provider, network, executor, events, evm_config, block_executor, consensus, ..
        } = self;
        RpcModuleBuilder {
            provider,
            network,
            pool,
            executor,
            events,
            evm_config,
            block_executor,
            consensus,
        }
    }

    /// Configure a [`NoopTransactionPool`] instance.
    ///
    /// Caution: This will configure a pool API that does absolutely nothing.
    /// This is only intended for allow easier setup of namespaces that depend on the
    /// [`EthApi`](reth_rpc::eth::EthApi) which requires a [`TransactionPool`] implementation.
    pub fn with_noop_pool(
        self,
    ) -> RpcModuleBuilder<
        Provider,
        NoopTransactionPool,
        Network,
        Tasks,
        Events,
        EvmConfig,
        BlockExecutor,
        Consensus,
    > {
        let Self {
            provider, executor, events, network, evm_config, block_executor, consensus, ..
        } = self;
        RpcModuleBuilder {
            provider,
            executor,
            events,
            network,
            evm_config,
            block_executor,
            pool: NoopTransactionPool::default(),
            consensus,
        }
    }

    /// Configure the network instance.
    pub fn with_network<N>(
        self,
        network: N,
    ) -> RpcModuleBuilder<Provider, Pool, N, Tasks, Events, EvmConfig, BlockExecutor, Consensus>
    where
        N: NetworkInfo + Peers + 'static,
    {
        let Self {
            provider, pool, executor, events, evm_config, block_executor, consensus, ..
        } = self;
        RpcModuleBuilder {
            provider,
            network,
            pool,
            executor,
            events,
            evm_config,
            block_executor,
            consensus,
        }
    }

    /// Configure a [`NoopNetwork`] instance.
    ///
    /// Caution: This will configure a network API that does absolutely nothing.
    /// This is only intended for allow easier setup of namespaces that depend on the
    /// [`EthApi`](reth_rpc::eth::EthApi) which requires a [`NetworkInfo`] implementation.
    pub fn with_noop_network(
        self,
    ) -> RpcModuleBuilder<
        Provider,
        Pool,
        NoopNetwork,
        Tasks,
        Events,
        EvmConfig,
        BlockExecutor,
        Consensus,
    > {
        let Self {
            provider, pool, executor, events, evm_config, block_executor, consensus, ..
        } = self;
        RpcModuleBuilder {
            provider,
            pool,
            executor,
            events,
            network: NoopNetwork::default(),
            evm_config,
            block_executor,
            consensus,
        }
    }

    /// Configure the task executor to use for additional tasks.
    pub fn with_executor<T>(
        self,
        executor: T,
    ) -> RpcModuleBuilder<Provider, Pool, Network, T, Events, EvmConfig, BlockExecutor, Consensus>
    where
        T: TaskSpawner + 'static,
    {
        let Self { pool, network, provider, events, evm_config, block_executor, consensus, .. } =
            self;
        RpcModuleBuilder {
            provider,
            network,
            pool,
            executor,
            events,
            evm_config,
            block_executor,
            consensus,
        }
    }

    /// Configure [`TokioTaskExecutor`] as the task executor to use for additional tasks.
    ///
    /// This will spawn additional tasks directly via `tokio::task::spawn`, See
    /// [`TokioTaskExecutor`].
    pub fn with_tokio_executor(
        self,
    ) -> RpcModuleBuilder<
        Provider,
        Pool,
        Network,
        TokioTaskExecutor,
        Events,
        EvmConfig,
        BlockExecutor,
        Consensus,
    > {
        let Self { pool, network, provider, events, evm_config, block_executor, consensus, .. } =
            self;
        RpcModuleBuilder {
            provider,
            network,
            pool,
            events,
            executor: TokioTaskExecutor::default(),
            evm_config,
            block_executor,
            consensus,
        }
    }

    /// Configure the event subscriber instance
    pub fn with_events<E>(
        self,
        events: E,
    ) -> RpcModuleBuilder<Provider, Pool, Network, Tasks, E, EvmConfig, BlockExecutor, Consensus>
    where
        E: CanonStateSubscriptions + 'static,
    {
        let Self {
            provider, pool, executor, network, evm_config, block_executor, consensus, ..
        } = self;
        RpcModuleBuilder {
            provider,
            network,
            pool,
            executor,
            events,
            evm_config,
            block_executor,
            consensus,
        }
    }

    /// Configure the evm configuration type
    pub fn with_evm_config<E>(
        self,
        evm_config: E,
    ) -> RpcModuleBuilder<Provider, Pool, Network, Tasks, Events, E, BlockExecutor, Consensus>
    where
        E: ConfigureEvm + 'static,
    {
        let Self { provider, pool, executor, network, events, block_executor, consensus, .. } =
            self;
        RpcModuleBuilder {
            provider,
            network,
            pool,
            executor,
            events,
            evm_config,
            block_executor,
            consensus,
        }
    }

    /// Configure the block executor provider
    pub fn with_block_executor<BE>(
        self,
        block_executor: BE,
    ) -> RpcModuleBuilder<Provider, Pool, Network, Tasks, Events, EvmConfig, BE, Consensus>
    where
        BE: BlockExecutorProvider,
    {
        let Self { provider, network, pool, executor, events, evm_config, consensus, .. } = self;
        RpcModuleBuilder {
            provider,
            network,
            pool,
            executor,
            events,
            evm_config,
            block_executor,
            consensus,
        }
    }

    /// Configure the consensus implementation.
    pub fn with_consensus<C>(
        self,
        consensus: C,
    ) -> RpcModuleBuilder<Provider, Pool, Network, Tasks, Events, EvmConfig, BlockExecutor, C> {
        let Self { provider, network, pool, executor, events, evm_config, block_executor, .. } =
            self;
        RpcModuleBuilder {
            provider,
            network,
            pool,
            executor,
            events,
            evm_config,
            block_executor,
            consensus,
        }
    }
}

impl<Provider, Pool, Network, Tasks, Events, EvmConfig, BlockExecutor, Consensus>
    RpcModuleBuilder<Provider, Pool, Network, Tasks, Events, EvmConfig, BlockExecutor, Consensus>
where
    Provider: FullRpcProvider + AccountReader + ChangeSetReader,
    Pool: TransactionPool + 'static,
    Network: NetworkInfo + Peers + Clone + 'static,
    Tasks: TaskSpawner + Clone + 'static,
    Events: CanonStateSubscriptions<Primitives = EthPrimitives> + Clone + 'static,
    EvmConfig: ConfigureEvm<Header = Header>,
    BlockExecutor: BlockExecutorProvider,
    Consensus: reth_consensus::Consensus + Clone + 'static,
{
    /// Configures all [`RpcModule`]s specific to the given [`TransportRpcModuleConfig`] which can
    /// be used to start the transport server(s).
    ///
    /// This behaves exactly as [`RpcModuleBuilder::build`] for the [`TransportRpcModules`], but
    /// also configures the auth (engine api) server, which exposes a subset of the `eth_`
    /// namespace.
    #[allow(clippy::type_complexity)]
    pub fn build_with_auth_server<EngineApi, EngineT, EthApi>(
        self,
        module_config: TransportRpcModuleConfig,
        engine: EngineApi,
        eth: DynEthApiBuilder<Provider, Pool, EvmConfig, Network, Tasks, Events, EthApi>,
    ) -> (
        TransportRpcModules,
        AuthRpcModule,
        RpcRegistryInner<Provider, Pool, Network, Tasks, Events, EthApi, BlockExecutor, Consensus>,
    )
    where
        EngineT: EngineTypes,
        EngineApi: EngineApiServer<EngineT>,
        EthApi: FullEthApiServer,
        Provider: BlockReader<
            Block = <EthApi::Provider as BlockReader>::Block,
            Receipt = <EthApi::Provider as ReceiptProvider>::Receipt,
        >,
    {
        let Self {
            provider,
            pool,
            network,
            executor,
            events,
            evm_config,
            block_executor,
            consensus,
        } = self;

        let config = module_config.config.clone().unwrap_or_default();

        let mut registry = RpcRegistryInner::new(
            provider,
            pool,
            network,
            executor,
            events,
            consensus,
            config,
            evm_config,
            eth,
            block_executor,
        );

        let modules = registry.create_transport_rpc_modules(module_config);

        let auth_module = registry.create_auth_module(engine);

        (modules, auth_module, registry)
    }

    /// Converts the builder into a [`RpcRegistryInner`] which can be used to create all
    /// components.
    ///
    /// This is useful for getting access to API handlers directly:
    ///
    /// # Example
    ///
    /// ```no_run
    /// use alloy_consensus::Header;
    /// use reth_consensus::noop::NoopConsensus;
    /// use reth_evm::ConfigureEvm;
    /// use reth_evm_ethereum::execute::EthExecutorProvider;
    /// use reth_network_api::noop::NoopNetwork;
    /// use reth_provider::test_utils::{NoopProvider, TestCanonStateSubscriptions};
    /// use reth_rpc::EthApi;
    /// use reth_rpc_builder::RpcModuleBuilder;
    /// use reth_tasks::TokioTaskExecutor;
    /// use reth_transaction_pool::noop::NoopTransactionPool;
    ///
    /// fn init<Evm: ConfigureEvm<Header = Header> + 'static>(evm: Evm) {
    ///     let mut registry = RpcModuleBuilder::default()
    ///         .with_provider(NoopProvider::default())
    ///         .with_pool(NoopTransactionPool::default())
    ///         .with_network(NoopNetwork::default())
    ///         .with_executor(TokioTaskExecutor::default())
    ///         .with_events(TestCanonStateSubscriptions::default())
    ///         .with_evm_config(evm)
    ///         .with_block_executor(EthExecutorProvider::mainnet())
    ///         .with_consensus(NoopConsensus::default())
    ///         .into_registry(Default::default(), Box::new(EthApi::with_spawner));
    ///
    ///     let eth_api = registry.eth_api();
    /// }
    /// ```
    pub fn into_registry<EthApi>(
        self,
        config: RpcModuleConfig,
        eth: DynEthApiBuilder<Provider, Pool, EvmConfig, Network, Tasks, Events, EthApi>,
    ) -> RpcRegistryInner<Provider, Pool, Network, Tasks, Events, EthApi, BlockExecutor, Consensus>
    where
        EthApi: EthApiTypes + 'static,
        Provider: BlockReader<Block = reth_primitives::Block, Receipt = reth_primitives::Receipt>,
    {
        let Self {
            provider,
            pool,
            network,
            executor,
            events,
            evm_config,
            block_executor,
            consensus,
        } = self;
        RpcRegistryInner::new(
            provider,
            pool,
            network,
            executor,
            events,
            consensus,
            config,
            evm_config,
            eth,
            block_executor,
        )
    }

    /// Configures all [`RpcModule`]s specific to the given [`TransportRpcModuleConfig`] which can
    /// be used to start the transport server(s).
    pub fn build<EthApi>(
        self,
        module_config: TransportRpcModuleConfig,
        eth: DynEthApiBuilder<Provider, Pool, EvmConfig, Network, Tasks, Events, EthApi>,
    ) -> TransportRpcModules<()>
    where
        EthApi: FullEthApiServer,
        Provider: BlockReader<
            Block = <EthApi::Provider as BlockReader>::Block,
            Receipt = <EthApi::Provider as ReceiptProvider>::Receipt,
        >,
    {
        let mut modules = TransportRpcModules::default();

        let Self {
            provider,
            pool,
            network,
            executor,
            events,
            evm_config,
            block_executor,
            consensus,
        } = self;

        if !module_config.is_empty() {
            let TransportRpcModuleConfig { http, ws, ipc, config } = module_config.clone();

            let mut registry = RpcRegistryInner::new(
                provider,
                pool,
                network,
                executor,
                events,
                consensus,
                config.unwrap_or_default(),
                evm_config,
                eth,
                block_executor,
            );

            modules.config = module_config;
            modules.http = registry.maybe_module(http.as_ref());
            modules.ws = registry.maybe_module(ws.as_ref());
            modules.ipc = registry.maybe_module(ipc.as_ref());
        }

        modules
    }
}

impl Default for RpcModuleBuilder<(), (), (), (), (), (), (), ()> {
    fn default() -> Self {
        Self::new((), (), (), (), (), (), (), ())
    }
}

/// Bundles settings for modules
#[derive(Debug, Default, Clone, Eq, PartialEq, Serialize, Deserialize)]
pub struct RpcModuleConfig {
    /// `eth` namespace settings
    eth: EthConfig,
    /// `flashbots` namespace settings
    flashbots: ValidationApiConfig,
}

// === impl RpcModuleConfig ===

impl RpcModuleConfig {
    /// Convenience method to create a new [`RpcModuleConfigBuilder`]
    pub fn builder() -> RpcModuleConfigBuilder {
        RpcModuleConfigBuilder::default()
    }

    /// Returns a new RPC module config given the eth namespace config
    pub const fn new(eth: EthConfig, flashbots: ValidationApiConfig) -> Self {
        Self { eth, flashbots }
    }

    /// Get a reference to the eth namespace config
    pub const fn eth(&self) -> &EthConfig {
        &self.eth
    }

    /// Get a mutable reference to the eth namespace config
    pub fn eth_mut(&mut self) -> &mut EthConfig {
        &mut self.eth
    }
}

/// Configures [`RpcModuleConfig`]
#[derive(Clone, Debug, Default)]
pub struct RpcModuleConfigBuilder {
    eth: Option<EthConfig>,
    flashbots: Option<ValidationApiConfig>,
}

// === impl RpcModuleConfigBuilder ===

impl RpcModuleConfigBuilder {
    /// Configures a custom eth namespace config
    pub const fn eth(mut self, eth: EthConfig) -> Self {
        self.eth = Some(eth);
        self
    }

    /// Configures a custom flashbots namespace config
    pub fn flashbots(mut self, flashbots: ValidationApiConfig) -> Self {
        self.flashbots = Some(flashbots);
        self
    }

    /// Consumes the type and creates the [`RpcModuleConfig`]
    pub fn build(self) -> RpcModuleConfig {
        let Self { eth, flashbots } = self;
        RpcModuleConfig { eth: eth.unwrap_or_default(), flashbots: flashbots.unwrap_or_default() }
    }

    /// Get a reference to the eth namespace config, if any
    pub const fn get_eth(&self) -> Option<&EthConfig> {
        self.eth.as_ref()
    }

    /// Get a mutable reference to the eth namespace config, if any
    pub fn eth_mut(&mut self) -> &mut Option<EthConfig> {
        &mut self.eth
    }

    /// Get the eth namespace config, creating a default if none is set
    pub fn eth_mut_or_default(&mut self) -> &mut EthConfig {
        self.eth.get_or_insert_with(EthConfig::default)
    }
}

/// A Helper type the holds instances of the configured modules.
#[derive(Debug, Clone)]
pub struct RpcRegistryInner<
    Provider,
    Pool,
    Network,
    Tasks,
    Events,
    EthApi: EthApiTypes,
    BlockExecutor,
    Consensus,
> {
    provider: Provider,
    pool: Pool,
    network: Network,
    executor: Tasks,
    events: Events,
    block_executor: BlockExecutor,
    consensus: Consensus,
    /// Holds the configuration for the RPC modules
    config: RpcModuleConfig,
    /// Holds a all `eth_` namespace handlers
    eth: EthHandlers<Provider, Pool, Network, Events, EthApi>,
    /// to put trace calls behind semaphore
    blocking_pool_guard: BlockingTaskGuard,
    /// Contains the [Methods] of a module
    modules: HashMap<RethRpcModule, Methods>,
}

// === impl RpcRegistryInner ===

impl<Provider, Pool, Network, Tasks, Events, EthApi, BlockExecutor, Consensus>
    RpcRegistryInner<Provider, Pool, Network, Tasks, Events, EthApi, BlockExecutor, Consensus>
where
    Provider: StateProviderFactory
        + BlockReader<Block = reth_primitives::Block, Receipt = reth_primitives::Receipt>
        + EvmEnvProvider
        + Clone
        + Unpin
        + 'static,
    Pool: Send + Sync + Clone + 'static,
    Network: Clone + 'static,
    Events: CanonStateSubscriptions<Primitives = EthPrimitives> + Clone + 'static,
    Tasks: TaskSpawner + Clone + 'static,
    EthApi: EthApiTypes + 'static,
    BlockExecutor: BlockExecutorProvider,
{
    /// Creates a new, empty instance.
    #[allow(clippy::too_many_arguments)]
    pub fn new<EvmConfig>(
        provider: Provider,
        pool: Pool,
        network: Network,
        executor: Tasks,
        events: Events,
        consensus: Consensus,
        config: RpcModuleConfig,
        evm_config: EvmConfig,
        eth_api_builder: DynEthApiBuilder<
            Provider,
            Pool,
            EvmConfig,
            Network,
            Tasks,
            Events,
            EthApi,
        >,
        block_executor: BlockExecutor,
    ) -> Self
    where
        EvmConfig: ConfigureEvm<Header = Header>,
    {
        let blocking_pool_guard = BlockingTaskGuard::new(config.eth.max_tracing_requests);

        let eth = EthHandlers::bootstrap(
            provider.clone(),
            pool.clone(),
            network.clone(),
            evm_config,
            config.eth,
            executor.clone(),
            events.clone(),
            eth_api_builder,
        );

        Self {
            provider,
            pool,
            network,
            eth,
            executor,
            consensus,
            config,
            modules: Default::default(),
            blocking_pool_guard,
            events,
            block_executor,
        }
    }
}

impl<Provider, Pool, Network, Tasks, Events, EthApi, BlockExecutor, Consensus>
    RpcRegistryInner<Provider, Pool, Network, Tasks, Events, EthApi, BlockExecutor, Consensus>
where
    EthApi: EthApiTypes,
{
    /// Returns a reference to the installed [`EthApi`](reth_rpc::eth::EthApi).
    pub const fn eth_api(&self) -> &EthApi {
        &self.eth.api
    }

    /// Returns a reference to the installed [`EthHandlers`].
    pub const fn eth_handlers(&self) -> &EthHandlers<Provider, Pool, Network, Events, EthApi> {
        &self.eth
    }

    /// Returns the [`EthStateCache`] frontend
    ///
    /// This will spawn exactly one [`EthStateCache`] service if this is the first time the cache is
    /// requested.
    pub const fn eth_cache(&self) -> &EthStateCache {
        &self.eth.cache
    }

    /// Returns a reference to the pool
    pub const fn pool(&self) -> &Pool {
        &self.pool
    }

    /// Returns a reference to the events type
    pub const fn events(&self) -> &Events {
        &self.events
    }

    /// Returns a reference to the tasks type
    pub const fn tasks(&self) -> &Tasks {
        &self.executor
    }

    /// Returns a reference to the provider
    pub const fn provider(&self) -> &Provider {
        &self.provider
    }

    /// Returns all installed methods
    pub fn methods(&self) -> Vec<Methods> {
        self.modules.values().cloned().collect()
    }

    /// Returns a merged `RpcModule`
    pub fn module(&self) -> RpcModule<()> {
        let mut module = RpcModule::new(());
        for methods in self.modules.values().cloned() {
            module.merge(methods).expect("No conflicts");
        }
        module
    }
}

impl<Provider, Pool, Network, Tasks, Events, EthApi, BlockExecutor, Consensus>
    RpcRegistryInner<Provider, Pool, Network, Tasks, Events, EthApi, BlockExecutor, Consensus>
where
    Network: NetworkInfo + Clone + 'static,
    EthApi: EthApiTypes,
    Provider: ChainSpecProvider<ChainSpec: EthereumHardforks>,
    BlockExecutor: BlockExecutorProvider,
{
    /// Instantiates `AdminApi`
    pub fn admin_api(&self) -> AdminApi<Network, Provider::ChainSpec>
    where
        Network: Peers,
    {
        AdminApi::new(self.network.clone(), self.provider.chain_spec())
    }

    /// Instantiates `Web3Api`
    pub fn web3_api(&self) -> Web3Api<Network> {
        Web3Api::new(self.network.clone())
    }

    /// Register Admin Namespace
    pub fn register_admin(&mut self) -> &mut Self
    where
        Network: Peers,
    {
        let adminapi = self.admin_api();
        self.modules.insert(RethRpcModule::Admin, adminapi.into_rpc().into());
        self
    }

    /// Register Web3 Namespace
    pub fn register_web3(&mut self) -> &mut Self {
        let web3api = self.web3_api();
        self.modules.insert(RethRpcModule::Web3, web3api.into_rpc().into());
        self
    }
}

impl<Provider, Pool, Network, Tasks, Events, EthApi, BlockExecutor, Consensus>
    RpcRegistryInner<Provider, Pool, Network, Tasks, Events, EthApi, BlockExecutor, Consensus>
where
    Provider: FullRpcProvider + AccountReader + ChangeSetReader,
    Network: NetworkInfo + Peers + Clone + 'static,
    Tasks: TaskSpawner + Clone + 'static,
    EthApi: EthApiServer<
            RpcTransaction<EthApi::NetworkTypes>,
            RpcBlock<EthApi::NetworkTypes>,
            RpcReceipt<EthApi::NetworkTypes>,
        > + EthApiTypes,
    BlockExecutor: BlockExecutorProvider,
{
    /// Register Eth Namespace
    ///
    /// # Panics
    ///
    /// If called outside of the tokio runtime. See also [`Self::eth_api`]
    pub fn register_eth(&mut self) -> &mut Self {
        let eth_api = self.eth_api().clone();
        self.modules.insert(RethRpcModule::Eth, eth_api.into_rpc().into());
        self
    }

    /// Register Otterscan Namespace
    ///
    /// # Panics
    ///
    /// If called outside of the tokio runtime. See also [`Self::eth_api`]
    pub fn register_ots(&mut self) -> &mut Self
    where
        EthApi: TraceExt + EthTransactions,
    {
        let otterscan_api = self.otterscan_api();
        self.modules.insert(RethRpcModule::Ots, otterscan_api.into_rpc().into());
        self
    }

    /// Register Debug Namespace
    ///
    /// # Panics
    ///
    /// If called outside of the tokio runtime. See also [`Self::eth_api`]
    pub fn register_debug(&mut self) -> &mut Self
    where
        EthApi: EthApiSpec + EthTransactions + TraceExt,
        Provider: BlockReader<
            Block = <EthApi::Provider as BlockReader>::Block,
            Receipt = reth_primitives::Receipt,
        >,
    {
        let debug_api = self.debug_api();
        self.modules.insert(RethRpcModule::Debug, debug_api.into_rpc().into());
        self
    }

    /// Register Trace Namespace
    ///
    /// # Panics
    ///
    /// If called outside of the tokio runtime. See also [`Self::eth_api`]
    pub fn register_trace(&mut self) -> &mut Self
    where
        EthApi: TraceExt,
        Provider: BlockReader<Block = <EthApi::Provider as BlockReader>::Block>,
    {
        let trace_api = self.trace_api();
        self.modules.insert(RethRpcModule::Trace, trace_api.into_rpc().into());
        self
    }

    /// Register Net Namespace
    ///
    /// See also [`Self::eth_api`]
    ///
    /// # Panics
    ///
    /// If called outside of the tokio runtime.
    pub fn register_net(&mut self) -> &mut Self
    where
        EthApi: EthApiSpec + 'static,
    {
        let netapi = self.net_api();
        self.modules.insert(RethRpcModule::Net, netapi.into_rpc().into());
        self
    }

    /// Register Reth namespace
    ///
    /// See also [`Self::eth_api`]
    ///
    /// # Panics
    ///
    /// If called outside of the tokio runtime.
    pub fn register_reth(&mut self) -> &mut Self {
        let rethapi = self.reth_api();
        self.modules.insert(RethRpcModule::Reth, rethapi.into_rpc().into());
        self
    }

    /// Instantiates `OtterscanApi`
    ///
    /// # Panics
    ///
    /// If called outside of the tokio runtime. See also [`Self::eth_api`]
    pub fn otterscan_api(&self) -> OtterscanApi<EthApi> {
        let eth_api = self.eth_api().clone();
        OtterscanApi::new(eth_api)
    }
}

impl<Provider, Pool, Network, Tasks, Events, EthApi, BlockExecutor, Consensus>
    RpcRegistryInner<Provider, Pool, Network, Tasks, Events, EthApi, BlockExecutor, Consensus>
where
    Provider: FullRpcProvider + AccountReader + ChangeSetReader,
    Network: NetworkInfo + Peers + Clone + 'static,
    Tasks: TaskSpawner + Clone + 'static,
    EthApi: EthApiTypes,
    BlockExecutor: BlockExecutorProvider,
{
    /// Instantiates `TraceApi`
    ///
    /// # Panics
    ///
    /// If called outside of the tokio runtime. See also [`Self::eth_api`]
    pub fn trace_api(&self) -> TraceApi<Provider, EthApi>
    where
        EthApi: TraceExt,
    {
        TraceApi::new(
            self.provider.clone(),
            self.eth_api().clone(),
            self.blocking_pool_guard.clone(),
        )
    }

    /// Instantiates [`EthBundle`] Api
    ///
    /// # Panics
    ///
    /// If called outside of the tokio runtime. See also [`Self::eth_api`]
    pub fn bundle_api(&self) -> EthBundle<EthApi>
    where
        EthApi: EthTransactions + LoadPendingBlock + Call,
    {
        let eth_api = self.eth_api().clone();
        EthBundle::new(eth_api, self.blocking_pool_guard.clone())
    }

    /// Instantiates `DebugApi`
    ///
    /// # Panics
    ///
    /// If called outside of the tokio runtime. See also [`Self::eth_api`]
    pub fn debug_api(&self) -> DebugApi<Provider, EthApi, BlockExecutor>
    where
        EthApi: EthApiSpec + EthTransactions + TraceExt,
        BlockExecutor: BlockExecutorProvider,
    {
        DebugApi::new(
            self.provider.clone(),
            self.eth_api().clone(),
            self.blocking_pool_guard.clone(),
            self.block_executor.clone(),
        )
    }

    /// Instantiates `NetApi`
    ///
    /// # Panics
    ///
    /// If called outside of the tokio runtime. See also [`Self::eth_api`]
    pub fn net_api(&self) -> NetApi<Network, EthApi>
    where
        EthApi: EthApiSpec + 'static,
    {
        let eth_api = self.eth_api().clone();
        NetApi::new(self.network.clone(), eth_api)
    }

    /// Instantiates `RethApi`
    pub fn reth_api(&self) -> RethApi<Provider> {
        RethApi::new(self.provider.clone(), Box::new(self.executor.clone()))
    }

    /// Instantiates `ValidationApi`
    pub fn validation_api(&self) -> ValidationApi<Provider, BlockExecutor>
    where
        Consensus: reth_consensus::Consensus + Clone + 'static,
    {
        ValidationApi::new(
            self.provider.clone(),
            Arc::new(self.consensus.clone()),
            self.block_executor.clone(),
            self.config.flashbots.clone(),
            Box::new(self.executor.clone()),
        )
    }
}

impl<Provider, Pool, Network, Tasks, Events, EthApi, BlockExecutor, Consensus>
    RpcRegistryInner<Provider, Pool, Network, Tasks, Events, EthApi, BlockExecutor, Consensus>
where
    Provider: FullRpcProvider<
            Block = <EthApi::Provider as BlockReader>::Block,
            Receipt = <EthApi::Provider as ReceiptProvider>::Receipt,
        > + AccountReader
        + ChangeSetReader,
    Pool: TransactionPool + 'static,
    Network: NetworkInfo + Peers + Clone + 'static,
    Tasks: TaskSpawner + Clone + 'static,
    Events: CanonStateSubscriptions<Primitives = EthPrimitives> + Clone + 'static,
    EthApi: FullEthApiServer,
    BlockExecutor: BlockExecutorProvider,
    Consensus: reth_consensus::Consensus + Clone + 'static,
{
    /// Configures the auth module that includes the
    ///   * `engine_` namespace
    ///   * `api_` namespace
    ///
    /// Note: This does _not_ register the `engine_` in this registry.
    pub fn create_auth_module<EngineApi, EngineT>(&self, engine_api: EngineApi) -> AuthRpcModule
    where
        EngineT: EngineTypes,
        EngineApi: EngineApiServer<EngineT>,
    {
        let mut module = RpcModule::new(());

        module.merge(engine_api.into_rpc()).expect("No conflicting methods");

        // also merge a subset of `eth_` handlers
        let eth_handlers = self.eth_handlers();
        let engine_eth = EngineEthApi::new(eth_handlers.api.clone(), eth_handlers.filter.clone());

        module.merge(engine_eth.into_rpc()).expect("No conflicting methods");

        AuthRpcModule { inner: module }
    }

    /// Helper function to create a [`RpcModule`] if it's not `None`
    fn maybe_module(&mut self, config: Option<&RpcModuleSelection>) -> Option<RpcModule<()>> {
        config.map(|config| self.module_for(config))
    }

    /// Configure a [`TransportRpcModules`] using the current registry. This
    /// creates [`RpcModule`] instances for the modules selected by the
    /// `config`.
    pub fn create_transport_rpc_modules(
        &mut self,
        config: TransportRpcModuleConfig,
    ) -> TransportRpcModules<()> {
        let mut modules = TransportRpcModules::default();
        let http = self.maybe_module(config.http.as_ref());
        let ws = self.maybe_module(config.ws.as_ref());
        let ipc = self.maybe_module(config.ipc.as_ref());

        modules.config = config;
        modules.http = http;
        modules.ws = ws;
        modules.ipc = ipc;
        modules
    }

    /// Populates a new [`RpcModule`] based on the selected [`RethRpcModule`]s in the given
    /// [`RpcModuleSelection`]
    pub fn module_for(&mut self, config: &RpcModuleSelection) -> RpcModule<()> {
        let mut module = RpcModule::new(());
        let all_methods = self.reth_methods(config.iter_selection());
        for methods in all_methods {
            module.merge(methods).expect("No conflicts");
        }
        module
    }

    /// Returns the [Methods] for the given [`RethRpcModule`]
    ///
    /// If this is the first time the namespace is requested, a new instance of API implementation
    /// will be created.
    ///
    /// # Panics
    ///
    /// If called outside of the tokio runtime. See also [`Self::eth_api`]
    pub fn reth_methods(
        &mut self,
        namespaces: impl Iterator<Item = RethRpcModule>,
    ) -> Vec<Methods> {
        let EthHandlers { api: eth_api, filter: eth_filter, pubsub: eth_pubsub, .. } =
            self.eth_handlers().clone();

        // Create a copy, so we can list out all the methods for rpc_ api
        let namespaces: Vec<_> = namespaces.collect();
        namespaces
            .iter()
            .copied()
            .map(|namespace| {
                self.modules
                    .entry(namespace)
                    .or_insert_with(|| match namespace {
                        RethRpcModule::Admin => {
                            AdminApi::new(self.network.clone(), self.provider.chain_spec())
                                .into_rpc()
                                .into()
                        }
                        RethRpcModule::Debug => DebugApi::new(
                            self.provider.clone(),
                            eth_api.clone(),
                            self.blocking_pool_guard.clone(),
                            self.block_executor.clone(),
                        )
                        .into_rpc()
                        .into(),
                        RethRpcModule::Eth => {
                            // merge all eth handlers
                            let mut module = eth_api.clone().into_rpc();
                            module.merge(eth_filter.clone().into_rpc()).expect("No conflicts");
                            module.merge(eth_pubsub.clone().into_rpc()).expect("No conflicts");
                            module
                                .merge(
                                    EthBundle::new(
                                        eth_api.clone(),
                                        self.blocking_pool_guard.clone(),
                                    )
                                    .into_rpc(),
                                )
                                .expect("No conflicts");

                            module.into()
                        }
                        RethRpcModule::Net => {
                            NetApi::new(self.network.clone(), eth_api.clone()).into_rpc().into()
                        }
                        RethRpcModule::Trace => TraceApi::new(
                            self.provider.clone(),
                            eth_api.clone(),
                            self.blocking_pool_guard.clone(),
                        )
                        .into_rpc()
                        .into(),
                        RethRpcModule::Web3 => Web3Api::new(self.network.clone()).into_rpc().into(),
                        RethRpcModule::Txpool => TxPoolApi::new(
                            self.pool.clone(),
                            self.eth.api.tx_resp_builder().clone(),
                        )
                        .into_rpc()
                        .into(),
                        RethRpcModule::Rpc => RPCApi::new(
                            namespaces
                                .iter()
                                .map(|module| (module.to_string(), "1.0".to_string()))
                                .collect(),
                        )
                        .into_rpc()
                        .into(),
                        RethRpcModule::Ots => OtterscanApi::new(eth_api.clone()).into_rpc().into(),
                        RethRpcModule::Reth => {
                            RethApi::new(self.provider.clone(), Box::new(self.executor.clone()))
                                .into_rpc()
                                .into()
                        }
                        RethRpcModule::Flashbots => ValidationApi::new(
                            self.provider.clone(),
                            Arc::new(self.consensus.clone()),
                            self.block_executor.clone(),
                            self.config.flashbots.clone(),
                            Box::new(self.executor.clone()),
                        )
                        .into_rpc()
                        .into(),
                    })
                    .clone()
            })
            .collect::<Vec<_>>()
    }
}

/// A builder type for configuring and launching the servers that will handle RPC requests.
///
/// Supported server transports are:
///    - http
///    - ws
///    - ipc
///
/// Http and WS share the same settings: [`ServerBuilder`].
///
/// Once the [`RpcModule`] is built via [`RpcModuleBuilder`] the servers can be started, See also
/// [`ServerBuilder::build`] and [`Server::start`](jsonrpsee::server::Server::start).
#[derive(Debug)]
pub struct RpcServerConfig<RpcMiddleware = Identity> {
    /// Configs for JSON-RPC Http.
    http_server_config: Option<ServerBuilder<Identity, Identity>>,
    /// Allowed CORS Domains for http
    http_cors_domains: Option<String>,
    /// Address where to bind the http server to
    http_addr: Option<SocketAddr>,
    /// Configs for WS server
    ws_server_config: Option<ServerBuilder<Identity, Identity>>,
    /// Allowed CORS Domains for ws.
    ws_cors_domains: Option<String>,
    /// Address where to bind the ws server to
    ws_addr: Option<SocketAddr>,
    /// Configs for JSON-RPC IPC server
    ipc_server_config: Option<IpcServerBuilder<Identity, Identity>>,
    /// The Endpoint where to launch the ipc server
    ipc_endpoint: Option<String>,
    /// JWT secret for authentication
    jwt_secret: Option<JwtSecret>,
    /// Configurable RPC middleware
    rpc_middleware: RpcServiceBuilder<RpcMiddleware>,
}

// === impl RpcServerConfig ===

impl Default for RpcServerConfig<Identity> {
    /// Create a new config instance
    fn default() -> Self {
        Self {
            http_server_config: None,
            http_cors_domains: None,
            http_addr: None,
            ws_server_config: None,
            ws_cors_domains: None,
            ws_addr: None,
            ipc_server_config: None,
            ipc_endpoint: None,
            jwt_secret: None,
            rpc_middleware: RpcServiceBuilder::new(),
        }
    }
}

impl RpcServerConfig {
    /// Creates a new config with only http set
    pub fn http(config: ServerBuilder<Identity, Identity>) -> Self {
        Self::default().with_http(config)
    }

    /// Creates a new config with only ws set
    pub fn ws(config: ServerBuilder<Identity, Identity>) -> Self {
        Self::default().with_ws(config)
    }

    /// Creates a new config with only ipc set
    pub fn ipc(config: IpcServerBuilder<Identity, Identity>) -> Self {
        Self::default().with_ipc(config)
    }

    /// Configures the http server
    ///
    /// Note: this always configures an [`EthSubscriptionIdProvider`] [`IdProvider`] for
    /// convenience. To set a custom [`IdProvider`], please use [`Self::with_id_provider`].
    pub fn with_http(mut self, config: ServerBuilder<Identity, Identity>) -> Self {
        self.http_server_config =
            Some(config.set_id_provider(EthSubscriptionIdProvider::default()));
        self
    }

    /// Configures the ws server
    ///
    /// Note: this always configures an [`EthSubscriptionIdProvider`] [`IdProvider`] for
    /// convenience. To set a custom [`IdProvider`], please use [`Self::with_id_provider`].
    pub fn with_ws(mut self, config: ServerBuilder<Identity, Identity>) -> Self {
        self.ws_server_config = Some(config.set_id_provider(EthSubscriptionIdProvider::default()));
        self
    }

    /// Configures the ipc server
    ///
    /// Note: this always configures an [`EthSubscriptionIdProvider`] [`IdProvider`] for
    /// convenience. To set a custom [`IdProvider`], please use [`Self::with_id_provider`].
    pub fn with_ipc(mut self, config: IpcServerBuilder<Identity, Identity>) -> Self {
        self.ipc_server_config = Some(config.set_id_provider(EthSubscriptionIdProvider::default()));
        self
    }
}

impl<RpcMiddleware> RpcServerConfig<RpcMiddleware> {
    /// Configure rpc middleware
    pub fn set_rpc_middleware<T>(self, rpc_middleware: RpcServiceBuilder<T>) -> RpcServerConfig<T> {
        RpcServerConfig {
            http_server_config: self.http_server_config,
            http_cors_domains: self.http_cors_domains,
            http_addr: self.http_addr,
            ws_server_config: self.ws_server_config,
            ws_cors_domains: self.ws_cors_domains,
            ws_addr: self.ws_addr,
            ipc_server_config: self.ipc_server_config,
            ipc_endpoint: self.ipc_endpoint,
            jwt_secret: self.jwt_secret,
            rpc_middleware,
        }
    }

    /// Configure the cors domains for http _and_ ws
    pub fn with_cors(self, cors_domain: Option<String>) -> Self {
        self.with_http_cors(cors_domain.clone()).with_ws_cors(cors_domain)
    }

    /// Configure the cors domains for WS
    pub fn with_ws_cors(mut self, cors_domain: Option<String>) -> Self {
        self.ws_cors_domains = cors_domain;
        self
    }

    /// Configure the cors domains for HTTP
    pub fn with_http_cors(mut self, cors_domain: Option<String>) -> Self {
        self.http_cors_domains = cors_domain;
        self
    }

    /// Configures the [`SocketAddr`] of the http server
    ///
    /// Default is [`Ipv4Addr::LOCALHOST`] and
    /// [`reth_rpc_server_types::constants::DEFAULT_HTTP_RPC_PORT`]
    pub const fn with_http_address(mut self, addr: SocketAddr) -> Self {
        self.http_addr = Some(addr);
        self
    }

    /// Configures the [`SocketAddr`] of the ws server
    ///
    /// Default is [`Ipv4Addr::LOCALHOST`] and
    /// [`reth_rpc_server_types::constants::DEFAULT_WS_RPC_PORT`]
    pub const fn with_ws_address(mut self, addr: SocketAddr) -> Self {
        self.ws_addr = Some(addr);
        self
    }

    /// Sets a custom [`IdProvider`] for all configured transports.
    ///
    /// By default all transports use [`EthSubscriptionIdProvider`]
    pub fn with_id_provider<I>(mut self, id_provider: I) -> Self
    where
        I: IdProvider + Clone + 'static,
    {
        if let Some(http) = self.http_server_config {
            self.http_server_config = Some(http.set_id_provider(id_provider.clone()));
        }
        if let Some(ws) = self.ws_server_config {
            self.ws_server_config = Some(ws.set_id_provider(id_provider.clone()));
        }
        if let Some(ipc) = self.ipc_server_config {
            self.ipc_server_config = Some(ipc.set_id_provider(id_provider));
        }

        self
    }

    /// Configures the endpoint of the ipc server
    ///
    /// Default is [`reth_rpc_server_types::constants::DEFAULT_IPC_ENDPOINT`]
    pub fn with_ipc_endpoint(mut self, path: impl Into<String>) -> Self {
        self.ipc_endpoint = Some(path.into());
        self
    }

    /// Configures the JWT secret for authentication.
    pub const fn with_jwt_secret(mut self, secret: Option<JwtSecret>) -> Self {
        self.jwt_secret = secret;
        self
    }

    /// Returns true if any server is configured.
    ///
    /// If no server is configured, no server will be launched on [`RpcServerConfig::start`].
    pub const fn has_server(&self) -> bool {
        self.http_server_config.is_some() ||
            self.ws_server_config.is_some() ||
            self.ipc_server_config.is_some()
    }

    /// Returns the [`SocketAddr`] of the http server
    pub const fn http_address(&self) -> Option<SocketAddr> {
        self.http_addr
    }

    /// Returns the [`SocketAddr`] of the ws server
    pub const fn ws_address(&self) -> Option<SocketAddr> {
        self.ws_addr
    }

    /// Returns the endpoint of the ipc server
    pub fn ipc_endpoint(&self) -> Option<String> {
        self.ipc_endpoint.clone()
    }

    /// Creates the [`CorsLayer`] if any
    fn maybe_cors_layer(cors: Option<String>) -> Result<Option<CorsLayer>, CorsDomainError> {
        cors.as_deref().map(cors::create_cors_layer).transpose()
    }

    /// Creates the [`AuthLayer`] if any
    fn maybe_jwt_layer(jwt_secret: Option<JwtSecret>) -> Option<AuthLayer<JwtAuthValidator>> {
        jwt_secret.map(|secret| AuthLayer::new(JwtAuthValidator::new(secret)))
    }

    /// Returns a [`CompressionLayer`] that adds compression support (gzip, deflate, brotli, zstd)
    /// based on the client's `Accept-Encoding` header
    fn maybe_compression_layer() -> Option<CompressionLayer> {
        Some(CompressionLayer::new())
    }

    /// Builds and starts the configured server(s): http, ws, ipc.
    ///
    /// If both http and ws are on the same port, they are combined into one server.
    ///
    /// Returns the [`RpcServerHandle`] with the handle to the started servers.
    pub async fn start(self, modules: &TransportRpcModules) -> Result<RpcServerHandle, RpcError>
    where
        RpcMiddleware: Layer<RpcRequestMetricsService<RpcService>> + Clone + Send + 'static,
        for<'a> <RpcMiddleware as Layer<RpcRequestMetricsService<RpcService>>>::Service:
            Send + Sync + 'static + RpcServiceT<'a>,
    {
        let mut http_handle = None;
        let mut ws_handle = None;
        let mut ipc_handle = None;

        let http_socket_addr = self.http_addr.unwrap_or(SocketAddr::V4(SocketAddrV4::new(
            Ipv4Addr::LOCALHOST,
            constants::DEFAULT_HTTP_RPC_PORT,
        )));

        let ws_socket_addr = self.ws_addr.unwrap_or(SocketAddr::V4(SocketAddrV4::new(
            Ipv4Addr::LOCALHOST,
            constants::DEFAULT_WS_RPC_PORT,
        )));

        let metrics = modules.ipc.as_ref().map(RpcRequestMetrics::ipc).unwrap_or_default();
        let ipc_path =
            self.ipc_endpoint.clone().unwrap_or_else(|| constants::DEFAULT_IPC_ENDPOINT.into());

        if let Some(builder) = self.ipc_server_config {
            let ipc = builder
                .set_rpc_middleware(IpcRpcServiceBuilder::new().layer(metrics))
                .build(ipc_path);
            ipc_handle = Some(ipc.start(modules.ipc.clone().expect("ipc server error")).await?);
        }

        // If both are configured on the same port, we combine them into one server.
        if self.http_addr == self.ws_addr &&
            self.http_server_config.is_some() &&
            self.ws_server_config.is_some()
        {
            let cors = match (self.ws_cors_domains.as_ref(), self.http_cors_domains.as_ref()) {
                (Some(ws_cors), Some(http_cors)) => {
                    if ws_cors.trim() != http_cors.trim() {
                        return Err(WsHttpSamePortError::ConflictingCorsDomains {
                            http_cors_domains: Some(http_cors.clone()),
                            ws_cors_domains: Some(ws_cors.clone()),
                        }
                        .into());
                    }
                    Some(ws_cors)
                }
                (a, b) => a.or(b),
            }
            .cloned();

            // we merge this into one server using the http setup
            modules.config.ensure_ws_http_identical()?;

            if let Some(builder) = self.http_server_config {
                let server = builder
                    .set_http_middleware(
                        tower::ServiceBuilder::new()
                            .option_layer(Self::maybe_cors_layer(cors)?)
                            .option_layer(Self::maybe_jwt_layer(self.jwt_secret))
                            .option_layer(Self::maybe_compression_layer()),
                    )
                    .set_rpc_middleware(
                        self.rpc_middleware.clone().layer(
                            modules
                                .http
                                .as_ref()
                                .or(modules.ws.as_ref())
                                .map(RpcRequestMetrics::same_port)
                                .unwrap_or_default(),
                        ),
                    )
                    .build(http_socket_addr)
                    .await
                    .map_err(|err| {
                        RpcError::server_error(err, ServerKind::WsHttp(http_socket_addr))
                    })?;
                let addr = server.local_addr().map_err(|err| {
                    RpcError::server_error(err, ServerKind::WsHttp(http_socket_addr))
                })?;
                if let Some(module) = modules.http.as_ref().or(modules.ws.as_ref()) {
                    let handle = server.start(module.clone());
                    http_handle = Some(handle.clone());
                    ws_handle = Some(handle);
                }
                return Ok(RpcServerHandle {
                    http_local_addr: Some(addr),
                    ws_local_addr: Some(addr),
                    http: http_handle,
                    ws: ws_handle,
                    ipc_endpoint: self.ipc_endpoint.clone(),
                    ipc: ipc_handle,
                    jwt_secret: self.jwt_secret,
                });
            }
        }

        let mut ws_local_addr = None;
        let mut ws_server = None;
        let mut http_local_addr = None;
        let mut http_server = None;

        if let Some(builder) = self.ws_server_config {
            let server = builder
                .ws_only()
                .set_http_middleware(
                    tower::ServiceBuilder::new()
                        .option_layer(Self::maybe_cors_layer(self.ws_cors_domains.clone())?)
                        .option_layer(Self::maybe_jwt_layer(self.jwt_secret)),
                )
                .set_rpc_middleware(
                    self.rpc_middleware
                        .clone()
                        .layer(modules.ws.as_ref().map(RpcRequestMetrics::ws).unwrap_or_default()),
                )
                .build(ws_socket_addr)
                .await
                .map_err(|err| RpcError::server_error(err, ServerKind::WS(ws_socket_addr)))?;

            let addr = server
                .local_addr()
                .map_err(|err| RpcError::server_error(err, ServerKind::WS(ws_socket_addr)))?;

            ws_local_addr = Some(addr);
            ws_server = Some(server);
        }

        if let Some(builder) = self.http_server_config {
            let server = builder
                .http_only()
                .set_http_middleware(
                    tower::ServiceBuilder::new()
                        .option_layer(Self::maybe_cors_layer(self.ws_cors_domains.clone())?)
                        .option_layer(Self::maybe_jwt_layer(self.jwt_secret))
                        .option_layer(Self::maybe_compression_layer()),
                )
                .set_rpc_middleware(
                    self.rpc_middleware.clone().layer(
                        modules.http.as_ref().map(RpcRequestMetrics::http).unwrap_or_default(),
                    ),
                )
                .build(http_socket_addr)
                .await
                .map_err(|err| RpcError::server_error(err, ServerKind::Http(http_socket_addr)))?;
            let local_addr = server
                .local_addr()
                .map_err(|err| RpcError::server_error(err, ServerKind::Http(http_socket_addr)))?;
            http_local_addr = Some(local_addr);
            http_server = Some(server);
        }

        http_handle = http_server
            .map(|http_server| http_server.start(modules.http.clone().expect("http server error")));
        ws_handle = ws_server
            .map(|ws_server| ws_server.start(modules.ws.clone().expect("ws server error")));
        Ok(RpcServerHandle {
            http_local_addr,
            ws_local_addr,
            http: http_handle,
            ws: ws_handle,
            ipc_endpoint: self.ipc_endpoint.clone(),
            ipc: ipc_handle,
            jwt_secret: self.jwt_secret,
        })
    }
}

/// Holds modules to be installed per transport type
///
/// # Example
///
/// Configure a http transport only
///
/// ```
/// use reth_rpc_builder::{RethRpcModule, TransportRpcModuleConfig};
/// let config =
///     TransportRpcModuleConfig::default().with_http([RethRpcModule::Eth, RethRpcModule::Admin]);
/// ```
#[derive(Debug, Clone, Default, Eq, PartialEq)]
pub struct TransportRpcModuleConfig {
    /// http module configuration
    http: Option<RpcModuleSelection>,
    /// ws module configuration
    ws: Option<RpcModuleSelection>,
    /// ipc module configuration
    ipc: Option<RpcModuleSelection>,
    /// Config for the modules
    config: Option<RpcModuleConfig>,
}

// === impl TransportRpcModuleConfig ===

impl TransportRpcModuleConfig {
    /// Creates a new config with only http set
    pub fn set_http(http: impl Into<RpcModuleSelection>) -> Self {
        Self::default().with_http(http)
    }

    /// Creates a new config with only ws set
    pub fn set_ws(ws: impl Into<RpcModuleSelection>) -> Self {
        Self::default().with_ws(ws)
    }

    /// Creates a new config with only ipc set
    pub fn set_ipc(ipc: impl Into<RpcModuleSelection>) -> Self {
        Self::default().with_ipc(ipc)
    }

    /// Sets the [`RpcModuleSelection`] for the http transport.
    pub fn with_http(mut self, http: impl Into<RpcModuleSelection>) -> Self {
        self.http = Some(http.into());
        self
    }

    /// Sets the [`RpcModuleSelection`] for the ws transport.
    pub fn with_ws(mut self, ws: impl Into<RpcModuleSelection>) -> Self {
        self.ws = Some(ws.into());
        self
    }

    /// Sets the [`RpcModuleSelection`] for the http transport.
    pub fn with_ipc(mut self, ipc: impl Into<RpcModuleSelection>) -> Self {
        self.ipc = Some(ipc.into());
        self
    }

    /// Sets a custom [`RpcModuleConfig`] for the configured modules.
    pub fn with_config(mut self, config: RpcModuleConfig) -> Self {
        self.config = Some(config);
        self
    }

    /// Get a mutable reference to the
    pub fn http_mut(&mut self) -> &mut Option<RpcModuleSelection> {
        &mut self.http
    }

    /// Get a mutable reference to the
    pub fn ws_mut(&mut self) -> &mut Option<RpcModuleSelection> {
        &mut self.ws
    }

    /// Get a mutable reference to the
    pub fn ipc_mut(&mut self) -> &mut Option<RpcModuleSelection> {
        &mut self.ipc
    }

    /// Get a mutable reference to the
    pub fn config_mut(&mut self) -> &mut Option<RpcModuleConfig> {
        &mut self.config
    }

    /// Returns true if no transports are configured
    pub const fn is_empty(&self) -> bool {
        self.http.is_none() && self.ws.is_none() && self.ipc.is_none()
    }

    /// Returns the [`RpcModuleSelection`] for the http transport
    pub const fn http(&self) -> Option<&RpcModuleSelection> {
        self.http.as_ref()
    }

    /// Returns the [`RpcModuleSelection`] for the ws transport
    pub const fn ws(&self) -> Option<&RpcModuleSelection> {
        self.ws.as_ref()
    }

    /// Returns the [`RpcModuleSelection`] for the ipc transport
    pub const fn ipc(&self) -> Option<&RpcModuleSelection> {
        self.ipc.as_ref()
    }

    /// Returns the [`RpcModuleConfig`] for the configured modules
    pub const fn config(&self) -> Option<&RpcModuleConfig> {
        self.config.as_ref()
    }

    /// Returns true if the given module is configured for any transport.
    pub fn contains_any(&self, module: &RethRpcModule) -> bool {
        self.contains_http(module) || self.contains_ws(module) || self.contains_ipc(module)
    }

    /// Returns true if the given module is configured for the http transport.
    pub fn contains_http(&self, module: &RethRpcModule) -> bool {
        self.http.as_ref().is_some_and(|http| http.contains(module))
    }

    /// Returns true if the given module is configured for the ws transport.
    pub fn contains_ws(&self, module: &RethRpcModule) -> bool {
        self.ws.as_ref().is_some_and(|ws| ws.contains(module))
    }

    /// Returns true if the given module is configured for the ipc transport.
    pub fn contains_ipc(&self, module: &RethRpcModule) -> bool {
        self.ipc.as_ref().is_some_and(|ipc| ipc.contains(module))
    }

    /// Ensures that both http and ws are configured and that they are configured to use the same
    /// port.
    fn ensure_ws_http_identical(&self) -> Result<(), WsHttpSamePortError> {
        if RpcModuleSelection::are_identical(self.http.as_ref(), self.ws.as_ref()) {
            Ok(())
        } else {
            let http_modules =
                self.http.as_ref().map(RpcModuleSelection::to_selection).unwrap_or_default();
            let ws_modules =
                self.ws.as_ref().map(RpcModuleSelection::to_selection).unwrap_or_default();

            let http_not_ws = http_modules.difference(&ws_modules).copied().collect();
            let ws_not_http = ws_modules.difference(&http_modules).copied().collect();
            let overlap = http_modules.intersection(&ws_modules).copied().collect();

            Err(WsHttpSamePortError::ConflictingModules(Box::new(ConflictingModules {
                overlap,
                http_not_ws,
                ws_not_http,
            })))
        }
    }
}

/// Holds installed modules per transport type.
#[derive(Debug, Clone, Default)]
pub struct TransportRpcModules<Context = ()> {
    /// The original config
    config: TransportRpcModuleConfig,
    /// rpcs module for http
    http: Option<RpcModule<Context>>,
    /// rpcs module for ws
    ws: Option<RpcModule<Context>>,
    /// rpcs module for ipc
    ipc: Option<RpcModule<Context>>,
}

// === impl TransportRpcModules ===

impl TransportRpcModules {
    /// Returns the [`TransportRpcModuleConfig`] used to configure this instance.
    pub const fn module_config(&self) -> &TransportRpcModuleConfig {
        &self.config
    }

    /// Merge the given [`Methods`] in all configured transport modules if the given
    /// [`RethRpcModule`] is configured for the transport.
    ///
    /// Fails if any of the methods in other is present already.
    pub fn merge_if_module_configured(
        &mut self,
        module: RethRpcModule,
        other: impl Into<Methods>,
    ) -> Result<(), RegisterMethodError> {
        let other = other.into();
        if self.module_config().contains_http(&module) {
            self.merge_http(other.clone())?;
        }
        if self.module_config().contains_ws(&module) {
            self.merge_ws(other.clone())?;
        }
        if self.module_config().contains_ipc(&module) {
            self.merge_ipc(other)?;
        }

        Ok(())
    }

    /// Merge the given [Methods] in the configured http methods.
    ///
    /// Fails if any of the methods in other is present already.
    ///
    /// Returns [Ok(false)] if no http transport is configured.
    pub fn merge_http(&mut self, other: impl Into<Methods>) -> Result<bool, RegisterMethodError> {
        if let Some(ref mut http) = self.http {
            return http.merge(other.into()).map(|_| true)
        }
        Ok(false)
    }

    /// Merge the given [Methods] in the configured ws methods.
    ///
    /// Fails if any of the methods in other is present already.
    ///
    /// Returns [Ok(false)] if no ws transport is configured.
    pub fn merge_ws(&mut self, other: impl Into<Methods>) -> Result<bool, RegisterMethodError> {
        if let Some(ref mut ws) = self.ws {
            return ws.merge(other.into()).map(|_| true)
        }
        Ok(false)
    }

    /// Merge the given [Methods] in the configured ipc methods.
    ///
    /// Fails if any of the methods in other is present already.
    ///
    /// Returns [Ok(false)] if no ipc transport is configured.
    pub fn merge_ipc(&mut self, other: impl Into<Methods>) -> Result<bool, RegisterMethodError> {
        if let Some(ref mut ipc) = self.ipc {
            return ipc.merge(other.into()).map(|_| true)
        }
        Ok(false)
    }

    /// Merge the given [`Methods`] in all configured methods.
    ///
    /// Fails if any of the methods in other is present already.
    pub fn merge_configured(
        &mut self,
        other: impl Into<Methods>,
    ) -> Result<(), RegisterMethodError> {
        let other = other.into();
        self.merge_http(other.clone())?;
        self.merge_ws(other.clone())?;
        self.merge_ipc(other)?;
        Ok(())
    }

    /// Removes the method with the given name from the configured http methods.
    ///
    /// Returns `true` if the method was found and removed, `false` otherwise.
    ///
    /// Be aware that a subscription consist of two methods, `subscribe` and `unsubscribe` and
    /// it's the caller responsibility to remove both `subscribe` and `unsubscribe` methods for
    /// subscriptions.
    pub fn remove_http_method(&mut self, method_name: &'static str) -> bool {
        if let Some(http_module) = &mut self.http {
            http_module.remove_method(method_name).is_some()
        } else {
            false
        }
    }

    /// Removes the given methods from the configured http methods.
    pub fn remove_http_methods(&mut self, methods: impl IntoIterator<Item = &'static str>) {
        for name in methods {
            self.remove_http_method(name);
        }
    }

    /// Removes the method with the given name from the configured ws methods.
    ///
    /// Returns `true` if the method was found and removed, `false` otherwise.
    ///
    /// Be aware that a subscription consist of two methods, `subscribe` and `unsubscribe` and
    /// it's the caller responsibility to remove both `subscribe` and `unsubscribe` methods for
    /// subscriptions.
    pub fn remove_ws_method(&mut self, method_name: &'static str) -> bool {
        if let Some(ws_module) = &mut self.ws {
            ws_module.remove_method(method_name).is_some()
        } else {
            false
        }
    }

    /// Removes the given methods from the configured ws methods.
    pub fn remove_ws_methods(&mut self, methods: impl IntoIterator<Item = &'static str>) {
        for name in methods {
            self.remove_ws_method(name);
        }
    }

    /// Removes the method with the given name from the configured ipc methods.
    ///
    /// Returns `true` if the method was found and removed, `false` otherwise.
    ///
    /// Be aware that a subscription consist of two methods, `subscribe` and `unsubscribe` and
    /// it's the caller responsibility to remove both `subscribe` and `unsubscribe` methods for
    /// subscriptions.
    pub fn remove_ipc_method(&mut self, method_name: &'static str) -> bool {
        if let Some(ipc_module) = &mut self.ipc {
            ipc_module.remove_method(method_name).is_some()
        } else {
            false
        }
    }

    /// Removes the given methods from the configured ipc methods.
    pub fn remove_ipc_methods(&mut self, methods: impl IntoIterator<Item = &'static str>) {
        for name in methods {
            self.remove_ipc_method(name);
        }
    }

    /// Removes the method with the given name from all configured transports.
    ///
    /// Returns `true` if the method was found and removed, `false` otherwise.
    pub fn remove_method_from_configured(&mut self, method_name: &'static str) -> bool {
        let http_removed = self.remove_http_method(method_name);
        let ws_removed = self.remove_ws_method(method_name);
        let ipc_removed = self.remove_ipc_method(method_name);

        http_removed || ws_removed || ipc_removed
    }

    /// Renames a method in all configured transports by:
    /// 1. Removing the old method name.
    /// 2. Adding the new method.
    pub fn rename(
        &mut self,
        old_name: &'static str,
        new_method: impl Into<Methods>,
    ) -> Result<(), RegisterMethodError> {
        // Remove the old method from all configured transports
        self.remove_method_from_configured(old_name);

        // Merge the new method into the configured transports
        self.merge_configured(new_method)
    }

    /// Replace the given [`Methods`] in the configured http methods.
    ///
    /// Fails if any of the methods in other is present already or if the method being removed is
    /// not present
    ///
    /// Returns [Ok(false)] if no http transport is configured.
    pub fn replace_http(&mut self, other: impl Into<Methods>) -> Result<bool, RegisterMethodError> {
        let other = other.into();
        self.remove_http_methods(other.method_names());
        self.merge_http(other)
    }

    /// Replace the given [Methods] in the configured ipc methods.
    ///
    /// Fails if any of the methods in other is present already or if the method being removed is
    /// not present
    ///
    /// Returns [Ok(false)] if no ipc transport is configured.
    pub fn replace_ipc(&mut self, other: impl Into<Methods>) -> Result<bool, RegisterMethodError> {
        let other = other.into();
        self.remove_ipc_methods(other.method_names());
        self.merge_ipc(other)
    }

    /// Replace the given [Methods] in the configured ws methods.
    ///
    /// Fails if any of the methods in other is present already or if the method being removed is
    /// not present
    ///
    /// Returns [Ok(false)] if no ws transport is configured.
    pub fn replace_ws(&mut self, other: impl Into<Methods>) -> Result<bool, RegisterMethodError> {
        let other = other.into();
        self.remove_ws_methods(other.method_names());
        self.merge_ws(other)
    }

    /// Replaces the method with the given name from all configured transports.
    ///
    /// Returns `true` if the method was found and replaced, `false` otherwise
    pub fn replace_configured(
        &mut self,
        other: impl Into<Methods>,
    ) -> Result<bool, RegisterMethodError> {
        let other = other.into();
        self.replace_http(other.clone())?;
        self.replace_ws(other.clone())?;
        self.replace_ipc(other)?;
        Ok(true)
    }
}

/// A handle to the spawned servers.
///
/// When this type is dropped or [`RpcServerHandle::stop`] has been called the server will be
/// stopped.
#[derive(Clone, Debug)]
#[must_use = "Server stops if dropped"]
pub struct RpcServerHandle {
    /// The address of the http/ws server
    http_local_addr: Option<SocketAddr>,
    ws_local_addr: Option<SocketAddr>,
    http: Option<ServerHandle>,
    ws: Option<ServerHandle>,
    ipc_endpoint: Option<String>,
    ipc: Option<jsonrpsee::server::ServerHandle>,
    jwt_secret: Option<JwtSecret>,
}

// === impl RpcServerHandle ===

impl RpcServerHandle {
    /// Configures the JWT secret for authentication.
    fn bearer_token(&self) -> Option<String> {
        self.jwt_secret.as_ref().map(|secret| {
            format!(
                "Bearer {}",
                secret
                    .encode(&Claims {
                        iat: (SystemTime::now().duration_since(UNIX_EPOCH).unwrap() +
                            Duration::from_secs(60))
                        .as_secs(),
                        exp: None,
                    })
                    .unwrap()
            )
        })
    }
    /// Returns the [`SocketAddr`] of the http server if started.
    pub const fn http_local_addr(&self) -> Option<SocketAddr> {
        self.http_local_addr
    }

    /// Returns the [`SocketAddr`] of the ws server if started.
    pub const fn ws_local_addr(&self) -> Option<SocketAddr> {
        self.ws_local_addr
    }

    /// Tell the server to stop without waiting for the server to stop.
    pub fn stop(self) -> Result<(), AlreadyStoppedError> {
        if let Some(handle) = self.http {
            handle.stop()?
        }

        if let Some(handle) = self.ws {
            handle.stop()?
        }

        if let Some(handle) = self.ipc {
            handle.stop()?
        }

        Ok(())
    }

    /// Returns the endpoint of the launched IPC server, if any
    pub fn ipc_endpoint(&self) -> Option<String> {
        self.ipc_endpoint.clone()
    }

    /// Returns the url to the http server
    pub fn http_url(&self) -> Option<String> {
        self.http_local_addr.map(|addr| format!("http://{addr}"))
    }

    /// Returns the url to the ws server
    pub fn ws_url(&self) -> Option<String> {
        self.ws_local_addr.map(|addr| format!("ws://{addr}"))
    }

    /// Returns a http client connected to the server.
    pub fn http_client(&self) -> Option<jsonrpsee::http_client::HttpClient> {
        let url = self.http_url()?;

        let client = if let Some(token) = self.bearer_token() {
            jsonrpsee::http_client::HttpClientBuilder::default()
                .set_headers(HeaderMap::from_iter([(AUTHORIZATION, token.parse().unwrap())]))
                .build(url)
        } else {
            jsonrpsee::http_client::HttpClientBuilder::default().build(url)
        };

        client.expect("failed to create http client").into()
    }

    /// Returns a ws client connected to the server.
    pub async fn ws_client(&self) -> Option<jsonrpsee::ws_client::WsClient> {
        let url = self.ws_url()?;
        let mut builder = jsonrpsee::ws_client::WsClientBuilder::default();

        if let Some(token) = self.bearer_token() {
            let headers = HeaderMap::from_iter([(AUTHORIZATION, token.parse().unwrap())]);
            builder = builder.set_headers(headers);
        }

        let client = builder.build(url).await.expect("failed to create ws client");
        Some(client)
    }
}

#[cfg(test)]
mod tests {
    use super::*;

    #[test]
    fn parse_eth_call_bundle_selection() {
        let selection = "eth,admin,debug".parse::<RpcModuleSelection>().unwrap();
        assert_eq!(
            selection,
            RpcModuleSelection::Selection(
                [RethRpcModule::Eth, RethRpcModule::Admin, RethRpcModule::Debug,].into()
            )
        );
    }

    #[test]
    fn parse_rpc_module_selection() {
        let selection = "all".parse::<RpcModuleSelection>().unwrap();
        assert_eq!(selection, RpcModuleSelection::All);
    }

    #[test]
    fn parse_rpc_module_selection_none() {
        let selection = "none".parse::<RpcModuleSelection>().unwrap();
        assert_eq!(selection, RpcModuleSelection::Selection(Default::default()));
    }

    #[test]
    fn parse_rpc_unique_module_selection() {
        let selection = "eth,admin,eth,net".parse::<RpcModuleSelection>().unwrap();
        assert_eq!(
            selection,
            RpcModuleSelection::Selection(
                [RethRpcModule::Eth, RethRpcModule::Admin, RethRpcModule::Net,].into()
            )
        );
    }

    #[test]
    fn identical_selection() {
        assert!(RpcModuleSelection::are_identical(
            Some(&RpcModuleSelection::All),
            Some(&RpcModuleSelection::All),
        ));
        assert!(!RpcModuleSelection::are_identical(
            Some(&RpcModuleSelection::All),
            Some(&RpcModuleSelection::Standard),
        ));
        assert!(RpcModuleSelection::are_identical(
            Some(&RpcModuleSelection::Selection(RpcModuleSelection::Standard.to_selection())),
            Some(&RpcModuleSelection::Standard),
        ));
        assert!(RpcModuleSelection::are_identical(
            Some(&RpcModuleSelection::Selection([RethRpcModule::Eth].into())),
            Some(&RpcModuleSelection::Selection([RethRpcModule::Eth].into())),
        ));
        assert!(RpcModuleSelection::are_identical(
            None,
            Some(&RpcModuleSelection::Selection(Default::default())),
        ));
        assert!(RpcModuleSelection::are_identical(
            Some(&RpcModuleSelection::Selection(Default::default())),
            None,
        ));
        assert!(RpcModuleSelection::are_identical(None, None));
    }

    #[test]
    fn test_rpc_module_str() {
        macro_rules! assert_rpc_module {
            ($($s:expr => $v:expr,)*) => {
                $(
                    let val: RethRpcModule  = $s.parse().unwrap();
                    assert_eq!(val, $v);
                    assert_eq!(val.to_string().as_str(), $s);
                )*
            };
        }
        assert_rpc_module!
        (
                "admin" =>  RethRpcModule::Admin,
                "debug" =>  RethRpcModule::Debug,
                "eth" =>  RethRpcModule::Eth,
                "net" =>  RethRpcModule::Net,
                "trace" =>  RethRpcModule::Trace,
                "web3" =>  RethRpcModule::Web3,
                "rpc" => RethRpcModule::Rpc,
                "ots" => RethRpcModule::Ots,
                "reth" => RethRpcModule::Reth,
            );
    }

    #[test]
    fn test_default_selection() {
        let selection = RpcModuleSelection::Standard.to_selection();
        assert_eq!(selection, [RethRpcModule::Eth, RethRpcModule::Net, RethRpcModule::Web3].into())
    }

    #[test]
    fn test_create_rpc_module_config() {
        let selection = vec!["eth", "admin"];
        let config = RpcModuleSelection::try_from_selection(selection).unwrap();
        assert_eq!(
            config,
            RpcModuleSelection::Selection([RethRpcModule::Eth, RethRpcModule::Admin].into())
        );
    }

    #[test]
    fn test_configure_transport_config() {
        let config = TransportRpcModuleConfig::default()
            .with_http([RethRpcModule::Eth, RethRpcModule::Admin]);
        assert_eq!(
            config,
            TransportRpcModuleConfig {
                http: Some(RpcModuleSelection::Selection(
                    [RethRpcModule::Eth, RethRpcModule::Admin].into()
                )),
                ws: None,
                ipc: None,
                config: None,
            }
        )
    }

    #[test]
    fn test_configure_transport_config_none() {
        let config = TransportRpcModuleConfig::default().with_http(Vec::<RethRpcModule>::new());
        assert_eq!(
            config,
            TransportRpcModuleConfig {
                http: Some(RpcModuleSelection::Selection(Default::default())),
                ws: None,
                ipc: None,
                config: None,
            }
        )
    }

    fn create_test_module() -> RpcModule<()> {
        let mut module = RpcModule::new(());
        module.register_method("anything", |_, _, _| "succeed").unwrap();
        module
    }

    #[test]
    fn test_remove_http_method() {
        let mut modules =
            TransportRpcModules { http: Some(create_test_module()), ..Default::default() };
        // Remove a method that exists
        assert!(modules.remove_http_method("anything"));

        // Remove a method that does not exist
        assert!(!modules.remove_http_method("non_existent_method"));

        // Verify that the method was removed
        assert!(modules.http.as_ref().unwrap().method("anything").is_none());
    }

    #[test]
    fn test_remove_ws_method() {
        let mut modules =
            TransportRpcModules { ws: Some(create_test_module()), ..Default::default() };

        // Remove a method that exists
        assert!(modules.remove_ws_method("anything"));

        // Remove a method that does not exist
        assert!(!modules.remove_ws_method("non_existent_method"));

        // Verify that the method was removed
        assert!(modules.ws.as_ref().unwrap().method("anything").is_none());
    }

    #[test]
    fn test_remove_ipc_method() {
        let mut modules =
            TransportRpcModules { ipc: Some(create_test_module()), ..Default::default() };

        // Remove a method that exists
        assert!(modules.remove_ipc_method("anything"));

        // Remove a method that does not exist
        assert!(!modules.remove_ipc_method("non_existent_method"));

        // Verify that the method was removed
        assert!(modules.ipc.as_ref().unwrap().method("anything").is_none());
    }

    #[test]
    fn test_remove_method_from_configured() {
        let mut modules = TransportRpcModules {
            http: Some(create_test_module()),
            ws: Some(create_test_module()),
            ipc: Some(create_test_module()),
            ..Default::default()
        };

        // Remove a method that exists
        assert!(modules.remove_method_from_configured("anything"));

        // Remove a method that was just removed (it does not exist anymore)
        assert!(!modules.remove_method_from_configured("anything"));

        // Remove a method that does not exist
        assert!(!modules.remove_method_from_configured("non_existent_method"));

        // Verify that the method was removed from all transports
        assert!(modules.http.as_ref().unwrap().method("anything").is_none());
        assert!(modules.ws.as_ref().unwrap().method("anything").is_none());
        assert!(modules.ipc.as_ref().unwrap().method("anything").is_none());
    }

    #[test]
    fn test_transport_rpc_module_rename() {
        let mut modules = TransportRpcModules {
            http: Some(create_test_module()),
            ws: Some(create_test_module()),
            ipc: Some(create_test_module()),
            ..Default::default()
        };

        // Verify that the old we want to rename exists at the start
        assert!(modules.http.as_ref().unwrap().method("anything").is_some());
        assert!(modules.ws.as_ref().unwrap().method("anything").is_some());
        assert!(modules.ipc.as_ref().unwrap().method("anything").is_some());

        // Verify that the new method does not exist at the start
        assert!(modules.http.as_ref().unwrap().method("something").is_none());
        assert!(modules.ws.as_ref().unwrap().method("something").is_none());
        assert!(modules.ipc.as_ref().unwrap().method("something").is_none());

        // Create another module
        let mut other_module = RpcModule::new(());
        other_module.register_method("something", |_, _, _| "fails").unwrap();

        // Rename the method
        modules.rename("anything", other_module).expect("rename failed");

        // Verify that the old method was removed from all transports
        assert!(modules.http.as_ref().unwrap().method("anything").is_none());
        assert!(modules.ws.as_ref().unwrap().method("anything").is_none());
        assert!(modules.ipc.as_ref().unwrap().method("anything").is_none());

        // Verify that the new method was added to all transports
        assert!(modules.http.as_ref().unwrap().method("something").is_some());
        assert!(modules.ws.as_ref().unwrap().method("something").is_some());
        assert!(modules.ipc.as_ref().unwrap().method("something").is_some());
    }

    #[test]
    fn test_replace_http_method() {
        let mut modules =
            TransportRpcModules { http: Some(create_test_module()), ..Default::default() };

        let mut other_module = RpcModule::new(());
        other_module.register_method("something", |_, _, _| "fails").unwrap();

        assert!(modules.replace_http(other_module.clone()).unwrap());

        assert!(modules.http.as_ref().unwrap().method("something").is_some());

        other_module.register_method("anything", |_, _, _| "fails").unwrap();
        assert!(modules.replace_http(other_module.clone()).unwrap());

        assert!(modules.http.as_ref().unwrap().method("anything").is_some());
    }
    #[test]
    fn test_replace_ipc_method() {
        let mut modules =
            TransportRpcModules { ipc: Some(create_test_module()), ..Default::default() };

        let mut other_module = RpcModule::new(());
        other_module.register_method("something", |_, _, _| "fails").unwrap();

        assert!(modules.replace_ipc(other_module.clone()).unwrap());

        assert!(modules.ipc.as_ref().unwrap().method("something").is_some());

        other_module.register_method("anything", |_, _, _| "fails").unwrap();
        assert!(modules.replace_ipc(other_module.clone()).unwrap());

        assert!(modules.ipc.as_ref().unwrap().method("anything").is_some());
    }
    #[test]
    fn test_replace_ws_method() {
        let mut modules =
            TransportRpcModules { ws: Some(create_test_module()), ..Default::default() };

        let mut other_module = RpcModule::new(());
        other_module.register_method("something", |_, _, _| "fails").unwrap();

        assert!(modules.replace_ws(other_module.clone()).unwrap());

        assert!(modules.ws.as_ref().unwrap().method("something").is_some());

        other_module.register_method("anything", |_, _, _| "fails").unwrap();
        assert!(modules.replace_ws(other_module.clone()).unwrap());

        assert!(modules.ws.as_ref().unwrap().method("anything").is_some());
    }

    #[test]
    fn test_replace_configured() {
        let mut modules = TransportRpcModules {
            http: Some(create_test_module()),
            ws: Some(create_test_module()),
            ipc: Some(create_test_module()),
            ..Default::default()
        };
        let mut other_module = RpcModule::new(());
        other_module.register_method("something", |_, _, _| "fails").unwrap();

        assert!(modules.replace_configured(other_module).unwrap());

        // Verify that the other_method was added
        assert!(modules.http.as_ref().unwrap().method("something").is_some());
        assert!(modules.ipc.as_ref().unwrap().method("something").is_some());
        assert!(modules.ws.as_ref().unwrap().method("something").is_some());

        assert!(modules.http.as_ref().unwrap().method("anything").is_some());
        assert!(modules.ipc.as_ref().unwrap().method("anything").is_some());
        assert!(modules.ws.as_ref().unwrap().method("anything").is_some());
    }
}<|MERGE_RESOLUTION|>--- conflicted
+++ resolved
@@ -38,19 +38,13 @@
 //!     block_executor: BlockExecutor,
 //!     consensus: Consensus,
 //! ) where
-<<<<<<< HEAD
-//!     Provider: FullRpcProvider<Transaction = TransactionSigned>
-//!         + AccountReader
-//!         + ChangeSetReader
-//!         + ChainSpecProvider<ChainSpec = ChainSpec>,
-=======
 //!     Provider: FullRpcProvider<
 //!             Transaction = TransactionSigned,
 //!             Block = reth_primitives::Block,
 //!             Receipt = reth_primitives::Receipt,
 //!         > + AccountReader
 //!         + ChangeSetReader,
->>>>>>> 88bde87f
+//!         + ChainSpecProvider<ChainSpec = ChainSpec>,
 //!     Pool: TransactionPool + Unpin + 'static,
 //!     Network: NetworkInfo + Peers + Clone + 'static,
 //!     Events:
@@ -126,19 +120,13 @@
 //!     block_executor: BlockExecutor,
 //!     consensus: Consensus,
 //! ) where
-<<<<<<< HEAD
-//!     Provider: FullRpcProvider<Transaction = TransactionSigned>
-//!         + AccountReader
-//!         + ChangeSetReader
-//!         + ChainSpecProvider<ChainSpec = ChainSpec>,
-=======
 //!     Provider: FullRpcProvider<
 //!             Transaction = TransactionSigned,
 //!             Block = reth_primitives::Block,
 //!             Receipt = reth_primitives::Receipt,
 //!         > + AccountReader
 //!         + ChangeSetReader,
->>>>>>> 88bde87f
+//!         + ChainSpecProvider<ChainSpec = ChainSpec>,
 //!     Pool: TransactionPool + Unpin + 'static,
 //!     Network: NetworkInfo + Peers + Clone + 'static,
 //!     Events:
